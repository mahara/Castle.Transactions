#region license

// Copyright 2004-2010 Castle Project - http://www.castleproject.org/
// 
// Licensed under the Apache License, Version 2.0 (the "License");
// you may not use this file except in compliance with the License.
// You may obtain a copy of the License at
// 
//     http://www.apache.org/licenses/LICENSE-2.0
// 
// Unless required by applicable law or agreed to in writing, software
// distributed under the License is distributed on an "AS IS" BASIS,
// WITHOUT WARRANTIES OR CONDITIONS OF ANY KIND, either express or implied.
// See the License for the specific language governing permissions and
// limitations under the License.

#endregion

<<<<<<< HEAD
using Castle.IO;
using Castle.IO.Internal;
using Castle.MicroKernel;
using Castle.MicroKernel.Facilities;
using Castle.MicroKernel.Registration;
using Castle.MicroKernel.SubSystems.Naming;
using Castle.Transactions;
using Castle.Transactions.Activities;
using Castle.Transactions.Internal;
using Castle.Transactions.IO;
using NLog;

namespace Castle.Facilities.AutoTx
{
	using Castle.Transactions.Helpers;
=======
using Castle.Facilities.AutoTx.Registration;
using Castle.MicroKernel.Facilities;
using Castle.MicroKernel.Registration;
using Castle.Core.Logging;
using Castle.Services.Transaction;
using Castle.Services.Transaction.Activities;
using Castle.Services.Transaction.IO;
>>>>>>> 7abcc321

namespace Castle.Facilities.AutoTx
{
	///<summary>
	///	<para>A facility for automatically handling transactions using the lightweight
	///		transaction manager. This facility does not depend on
	///		any other facilities.</para>
	///	<para>
	///		Install the facility in your container with <code>c.AddFacility&lt;AutoTxFacility&gt;</code>
	///	</para>
	///</summary>
	public class AutoTxFacility : AbstractFacility
	{
<<<<<<< HEAD
		private static readonly Logger _Logger = LogManager.GetCurrentClassLogger();

=======
>>>>>>> 7abcc321
		protected override void Init()
		{
			ILogger logger = NullLogger.Instance;

			// check we have a logger factory
			if (Kernel.HasComponent(typeof(ILoggerFactory)))
			{
				// get logger factory
				var loggerFactory = Kernel.Resolve<ILoggerFactory>();
				// get logger
				logger = loggerFactory.Create(typeof(AutoTxFacility));
			}

			if(logger.IsDebugEnabled)
				logger.Debug("initializing AutoTxFacility");

			Kernel.Register(
				// the interceptor needs to be created for every method call
				Component.For<TransactionInterceptor>()
					.LifeStyle.Transient,
				Component.For<ITransactionMetaInfoStore>()
					.ImplementedBy<TransactionClassMetaInfoStore>()
					.LifeStyle.Singleton,
				Component.For<ITransactionManager>()
					.ImplementedBy<TransactionManager>()
					.LifeStyle.Singleton
					.Forward(typeof (TransactionManager)),
				// the activity manager shouldn't have the same lifestyle as TransactionInterceptor, as it
				// calls a static .Net/Mono framework method, and it's the responsibility of
				// that framework method to keep track of the call context.
				Component.For<IActivityManager>()
					.ImplementedBy<CallContextActivityManager>()
					.LifeStyle.Singleton,
				Component.For<IDirectoryAdapter>()
					.ImplementedBy<DirectoryAdapter>()
					.LifeStyle.PerTransaction(),
				Component.For<IFileAdapter>()
					.ImplementedBy<FileAdapter>()
					.LifeStyle.PerTransaction(),
				Component.For<IMapPath>()
					.ImplementedBy<MapPathImpl>()
					.LifeStyle.Transient
				);

<<<<<<< HEAD
			var componentInspector = new TransactionalComponentInspector();
			
			Kernel.ComponentModelBuilder.AddContributor(componentInspector);

			_Logger.Debug("inspecting previously registered components; this might throw if you have configured your components in the wrong way");

			((INamingSubSystem) Kernel.GetSubSystem(SubSystemConstants.NamingKey))
				.GetAllHandlers()
				.Do(x => componentInspector.ProcessModel(Kernel, x.ComponentModel))
				.Run();
=======
			// TODO: Inspect already existing components!
			Kernel.ComponentModelBuilder.AddContributor(new TransactionalComponentInspector());
>>>>>>> 7abcc321

			if (logger.IsDebugEnabled)
				logger.Debug(
					@"Initialized AutoTxFacility:

If you are experiencing problems, go to https://github.com/castleproject/Castle.Transactions and file a ticket for the Transactions project.
You can enable verbose logging for .Net by adding this to you .config file:

	<system.diagnostics>
		<sources>
			<source name=""System.Transactions"" switchValue=""Information"">
				<listeners>
<<<<<<< HEAD
					<add name=""tx"" type=""Castle.Transactions.Logging.TraceListener, Castle.Transactions""/>
=======
					<add name=""tx"" type=""Castle.Services.Transaction.Internal.TxTraceListener, Castle.Services.Transaction""/>
>>>>>>> 7abcc321
				</listeners>
			</source>
		</sources>
	</system.diagnostics>

If you wish to e.g. roll back a transaction from within a transactional method you can resolve/use the ITransactionManager's
CurrentTransaction property and invoke Rollback on it. Be ready to catch TransactionAbortedException from the caller.
");
		}
	}
}<|MERGE_RESOLUTION|>--- conflicted
+++ resolved
@@ -1,148 +1,123 @@
-#region license
-
-// Copyright 2004-2010 Castle Project - http://www.castleproject.org/
-// 
-// Licensed under the Apache License, Version 2.0 (the "License");
-// you may not use this file except in compliance with the License.
-// You may obtain a copy of the License at
-// 
-//     http://www.apache.org/licenses/LICENSE-2.0
-// 
-// Unless required by applicable law or agreed to in writing, software
-// distributed under the License is distributed on an "AS IS" BASIS,
-// WITHOUT WARRANTIES OR CONDITIONS OF ANY KIND, either express or implied.
-// See the License for the specific language governing permissions and
-// limitations under the License.
-
-#endregion
-
-<<<<<<< HEAD
-using Castle.IO;
-using Castle.IO.Internal;
-using Castle.MicroKernel;
-using Castle.MicroKernel.Facilities;
-using Castle.MicroKernel.Registration;
-using Castle.MicroKernel.SubSystems.Naming;
-using Castle.Transactions;
-using Castle.Transactions.Activities;
-using Castle.Transactions.Internal;
-using Castle.Transactions.IO;
-using NLog;
-
-namespace Castle.Facilities.AutoTx
-{
-	using Castle.Transactions.Helpers;
-=======
-using Castle.Facilities.AutoTx.Registration;
-using Castle.MicroKernel.Facilities;
-using Castle.MicroKernel.Registration;
-using Castle.Core.Logging;
-using Castle.Services.Transaction;
-using Castle.Services.Transaction.Activities;
-using Castle.Services.Transaction.IO;
->>>>>>> 7abcc321
-
-namespace Castle.Facilities.AutoTx
-{
-	///<summary>
-	///	<para>A facility for automatically handling transactions using the lightweight
-	///		transaction manager. This facility does not depend on
-	///		any other facilities.</para>
-	///	<para>
-	///		Install the facility in your container with <code>c.AddFacility&lt;AutoTxFacility&gt;</code>
-	///	</para>
-	///</summary>
-	public class AutoTxFacility : AbstractFacility
-	{
-<<<<<<< HEAD
-		private static readonly Logger _Logger = LogManager.GetCurrentClassLogger();
-
-=======
->>>>>>> 7abcc321
-		protected override void Init()
-		{
-			ILogger logger = NullLogger.Instance;
-
-			// check we have a logger factory
-			if (Kernel.HasComponent(typeof(ILoggerFactory)))
-			{
-				// get logger factory
-				var loggerFactory = Kernel.Resolve<ILoggerFactory>();
-				// get logger
-				logger = loggerFactory.Create(typeof(AutoTxFacility));
-			}
-
-			if(logger.IsDebugEnabled)
-				logger.Debug("initializing AutoTxFacility");
-
-			Kernel.Register(
-				// the interceptor needs to be created for every method call
-				Component.For<TransactionInterceptor>()
-					.LifeStyle.Transient,
-				Component.For<ITransactionMetaInfoStore>()
-					.ImplementedBy<TransactionClassMetaInfoStore>()
-					.LifeStyle.Singleton,
-				Component.For<ITransactionManager>()
-					.ImplementedBy<TransactionManager>()
-					.LifeStyle.Singleton
-					.Forward(typeof (TransactionManager)),
-				// the activity manager shouldn't have the same lifestyle as TransactionInterceptor, as it
-				// calls a static .Net/Mono framework method, and it's the responsibility of
-				// that framework method to keep track of the call context.
-				Component.For<IActivityManager>()
-					.ImplementedBy<CallContextActivityManager>()
-					.LifeStyle.Singleton,
-				Component.For<IDirectoryAdapter>()
-					.ImplementedBy<DirectoryAdapter>()
-					.LifeStyle.PerTransaction(),
-				Component.For<IFileAdapter>()
-					.ImplementedBy<FileAdapter>()
-					.LifeStyle.PerTransaction(),
-				Component.For<IMapPath>()
-					.ImplementedBy<MapPathImpl>()
-					.LifeStyle.Transient
-				);
-
-<<<<<<< HEAD
-			var componentInspector = new TransactionalComponentInspector();
-			
-			Kernel.ComponentModelBuilder.AddContributor(componentInspector);
-
-			_Logger.Debug("inspecting previously registered components; this might throw if you have configured your components in the wrong way");
-
-			((INamingSubSystem) Kernel.GetSubSystem(SubSystemConstants.NamingKey))
-				.GetAllHandlers()
-				.Do(x => componentInspector.ProcessModel(Kernel, x.ComponentModel))
-				.Run();
-=======
-			// TODO: Inspect already existing components!
-			Kernel.ComponentModelBuilder.AddContributor(new TransactionalComponentInspector());
->>>>>>> 7abcc321
-
-			if (logger.IsDebugEnabled)
-				logger.Debug(
-					@"Initialized AutoTxFacility:
-
-If you are experiencing problems, go to https://github.com/castleproject/Castle.Transactions and file a ticket for the Transactions project.
-You can enable verbose logging for .Net by adding this to you .config file:
-
-	<system.diagnostics>
-		<sources>
-			<source name=""System.Transactions"" switchValue=""Information"">
-				<listeners>
-<<<<<<< HEAD
-					<add name=""tx"" type=""Castle.Transactions.Logging.TraceListener, Castle.Transactions""/>
-=======
-					<add name=""tx"" type=""Castle.Services.Transaction.Internal.TxTraceListener, Castle.Services.Transaction""/>
->>>>>>> 7abcc321
-				</listeners>
-			</source>
-		</sources>
-	</system.diagnostics>
-
-If you wish to e.g. roll back a transaction from within a transactional method you can resolve/use the ITransactionManager's
-CurrentTransaction property and invoke Rollback on it. Be ready to catch TransactionAbortedException from the caller.
-");
-		}
-	}
+#region license
+
+// Copyright 2004-2010 Castle Project - http://www.castleproject.org/
+// 
+// Licensed under the Apache License, Version 2.0 (the "License");
+// you may not use this file except in compliance with the License.
+// You may obtain a copy of the License at
+// 
+//     http://www.apache.org/licenses/LICENSE-2.0
+// 
+// Unless required by applicable law or agreed to in writing, software
+// distributed under the License is distributed on an "AS IS" BASIS,
+// WITHOUT WARRANTIES OR CONDITIONS OF ANY KIND, either express or implied.
+// See the License for the specific language governing permissions and
+// limitations under the License.
+
+#endregion
+
+using Castle.IO;
+using Castle.IO.Internal;
+using Castle.MicroKernel;
+using Castle.MicroKernel.Facilities;
+using Castle.MicroKernel.Registration;
+using Castle.MicroKernel.SubSystems.Naming;
+using Castle.Transactions;
+using Castle.Transactions.Activities;
+using Castle.Transactions.Internal;
+using Castle.Transactions.IO;
+using NLog;
+
+namespace Castle.Facilities.AutoTx
+{
+	using Castle.Transactions.Helpers;
+
+	///<summary>
+	///	<para>A facility for automatically handling transactions using the lightweight
+	///		transaction manager. This facility does not depend on
+	///		any other facilities.</para>
+	///	<para>
+	///		Install the facility in your container with <code>c.AddFacility&lt;AutoTxFacility&gt;</code>
+	///	</para>
+	///</summary>
+	public class AutoTxFacility : AbstractFacility
+	{
+		protected override void Init()
+		{
+			_Logger.Debug("initializing AutoTxFacility");
+			ILogger logger = NullLogger.Instance;
+
+			// check we have a logger factory
+			if (Kernel.HasComponent(typeof(ILoggerFactory)))
+			{
+				// get logger factory
+				var loggerFactory = Kernel.Resolve<ILoggerFactory>();
+				// get logger
+				logger = loggerFactory.Create(typeof(AutoTxFacility));
+			}
+
+			if(logger.IsDebugEnabled)
+				logger.Debug("initializing AutoTxFacility");
+
+			Kernel.Register(
+				// the interceptor needs to be created for every method call
+				Component.For<TransactionInterceptor>()
+					.LifeStyle.Transient,
+				Component.For<ITransactionMetaInfoStore>()
+					.ImplementedBy<TransactionClassMetaInfoStore>()
+					.LifeStyle.Singleton,
+				Component.For<ITransactionManager>()
+					.ImplementedBy<TransactionManager>()
+					.LifeStyle.Singleton
+					.Forward(typeof (TransactionManager)),
+				// the activity manager shouldn't have the same lifestyle as TransactionInterceptor, as it
+				// calls a static .Net/Mono framework method, and it's the responsibility of
+				// that framework method to keep track of the call context.
+				Component.For<IActivityManager>()
+					.ImplementedBy<CallContextActivityManager>()
+					.LifeStyle.Singleton,
+				Component.For<IDirectoryAdapter>()
+					.ImplementedBy<DirectoryAdapter>()
+					.LifeStyle.PerTransaction(),
+				Component.For<IFileAdapter>()
+					.ImplementedBy<FileAdapter>()
+					.LifeStyle.PerTransaction(),
+				Component.For<IMapPath>()
+					.ImplementedBy<MapPathImpl>()
+					.LifeStyle.Transient
+				);
+
+			var componentInspector = new TransactionalComponentInspector();
+			
+			Kernel.ComponentModelBuilder.AddContributor(componentInspector);
+
+			_Logger.Debug("inspecting previously registered components; this might throw if you have configured your components in the wrong way");
+
+			((INamingSubSystem) Kernel.GetSubSystem(SubSystemConstants.NamingKey))
+				.GetAllHandlers()
+				.Do(x => componentInspector.ProcessModel(Kernel, x.ComponentModel))
+				.Run();
+
+			_Logger.Debug(
+				@"Initialized AutoTxFacility:
+
+If you are experiencing problems, go to https://github.com/castleproject/Castle.Transactions and file a ticket for the Transactions project.
+You can enable verbose logging for .Net by adding this to you .config file:
+
+	<system.diagnostics>
+		<sources>
+			<source name=""System.Transactions"" switchValue=""Information"">
+				<listeners>
+					<add name=""tx"" type=""Castle.Transactions.Logging.TraceListener, Castle.Transactions""/>
+				</listeners>
+			</source>
+		</sources>
+	</system.diagnostics>
+
+If you wish to e.g. roll back a transaction from within a transactional method you can resolve/use the ITransactionManager's
+CurrentTransaction property and invoke Rollback on it. Be ready to catch TransactionAbortedException from the caller. You can enable
+debugging through log4net.
+");
+		}
+	}
 }