--- conflicted
+++ resolved
@@ -1,187 +1,164 @@
-﻿// Copyright 2004-2011 Castle Project - http://www.castleproject.org/
-// 
-// Licensed under the Apache License, Version 2.0 (the "License");
-// you may not use this file except in compliance with the License.
-// You may obtain a copy of the License at
-// 
-//     http://www.apache.org/licenses/LICENSE-2.0
-// 
-// Unless required by applicable law or agreed to in writing, software
-// distributed under the License is distributed on an "AS IS" BASIS,
-// WITHOUT WARRANTIES OR CONDITIONS OF ANY KIND, either express or implied.
-// See the License for the specific language governing permissions and
-// limitations under the License.
-
-<<<<<<< HEAD
-#endregion
-
-using System;
-using System.Diagnostics;
-using System.Diagnostics.CodeAnalysis;
-using System.Diagnostics.Contracts;
-using Castle.Core;
-using Castle.MicroKernel;
-using Castle.MicroKernel.Context;
-using Castle.MicroKernel.Lifestyle;
-using Castle.MicroKernel.Registration;
-using NLog;
-
-namespace Castle.Facilities.AutoTx.Lifestyles
-{
-=======
-namespace Castle.Facilities.AutoTx.Lifestyles
-{
-	using System;
-	using System.Diagnostics;
-	using System.Diagnostics.CodeAnalysis;
-	using System.Diagnostics.Contracts;
-
-	using Castle.Core;
-	using Castle.Core.Logging;
-	using Castle.MicroKernel;
-	using Castle.MicroKernel.Context;
-	using Castle.MicroKernel.Lifestyle;
-	using Castle.MicroKernel.Registration;
-
->>>>>>> 7abcc321
-	/// <summary>
-	/// 	Abstract hybrid lifestyle manager, with two underlying lifestyles
-	/// </summary>
-	/// <typeparam name = "T">Primary lifestyle manager which has its constructor resolved through
-	/// 	the main kernel.</typeparam>
-	public class WrapperResolveLifestyleManager<T> : AbstractLifestyleManager
-		where T : class, ILifestyleManager
-	{
-<<<<<<< HEAD
-		private static readonly Logger _Logger = LogManager.GetLogger(
-			string.Format("Castle.Facilities.AutoTx.Lifestyles.WrapperResolveLifestyleManager<{0}>", typeof (T).Name));
-=======
-		private ILogger _Logger;
->>>>>>> 7abcc321
-
-		private readonly IKernel _LifestyleKernel = new DefaultKernel();
-		protected T _Lifestyle1;
-		private bool _Disposed;
-
-<<<<<<< HEAD
-		[ContractPublicPropertyName("Initialized")] private bool _Initialized;
-=======
-		[ContractPublicPropertyName("Initialized")]
-		private bool _Initialized;
->>>>>>> 7abcc321
-
-		public bool Initialized
-		{
-			get { return _Initialized; }
-		}
-
-		[ContractInvariantMethod]
-		private void Invariant()
-		{
-			Contract.Invariant(!Initialized || _Lifestyle1 != null);
-		}
-
-		public override void Init(IComponentActivator componentActivator, IKernel kernel, ComponentModel model)
-		{
-			Contract.Ensures(_Lifestyle1 != null);
-			Contract.Ensures(Initialized);
-
-			// check ILoggerFactory is registered
-			if (kernel.HasComponent(typeof(ILoggerFactory)))
-			{
-				// get logger factory instance
-				var loggerFactory = kernel.Resolve<ILoggerFactory>();
-				// create logger
-				_Logger = loggerFactory.Create(typeof(WrapperResolveLifestyleManager<T>));
-			}
-			else
-				_Logger = NullLogger.Instance;
-
-			if (_Logger.IsDebugEnabled)
-				_Logger.Debug(() => string.Format("initializing (for component: {0})", String.Join(",", model.Services)));
-
-			_LifestyleKernel.Register(Component.For<T>().LifeStyle.Transient.Named("T.lifestyle"));
-			kernel.AddChildKernel(_LifestyleKernel);
-
-			try
-			{
-				_Lifestyle1 = _LifestyleKernel.Resolve<T>();
-			}
-			finally
-			{
-				kernel.RemoveChildKernel(_LifestyleKernel);
-			}
-
-			_Lifestyle1.Init(componentActivator, kernel, model);
-
-			base.Init(componentActivator, kernel, model);
-
-			Contract.Assume(_Lifestyle1 != null,
-			                "lifestyle1 can't be null because the Resolve<T> call will throw an exception if a matching service wasn't found");
-
-			if (_Logger.IsDebugEnabled)
-				_Logger.Debug("initialized");
-
-			_Initialized = true;
-		}
-
-		public override bool Release(object instance)
-		{
-			Contract.Requires(Initialized);
-			return _Lifestyle1.Release(instance);
-		}
-
-		[SuppressMessage("Microsoft.Design", "CA1063:ImplementIDisposableCorrectly",
-			Justification = "I can't make it public and 'sealed'/non inheritable, as I'm overriding it")]
-		public override void Dispose()
-		{
-			Contract.Ensures(!Initialized);
-
-			Dispose(true);
-			GC.SuppressFinalize(this);
-		}
-
-		private void Dispose(bool managed)
-		{
-			Contract.Ensures(!managed || !Initialized);
-
-			if (!managed)
-				return;
-
-			if (_Disposed)
-			{
-				if (_Logger.IsInfoEnabled)
-				{
-					_Logger.Info("repeated call to Dispose. will show stack-trace in debug mode next. this method call is idempotent");
-
-					if (_Logger.IsDebugEnabled)
-						_Logger.Debug(new StackTrace().ToString());
-				}
-
-				_Initialized = false;
-				return;
-			}
-
-			try
-			{
-				_LifestyleKernel.ReleaseComponent(_Lifestyle1);
-				_LifestyleKernel.Dispose();
-				_Lifestyle1 = null;
-			}
-			finally
-			{
-				_Disposed = true;
-				_Initialized = false;
-			}
-		}
-
-		public override object Resolve(CreationContext context, IReleasePolicy releasePolicy)
-		{
-			Contract.Requires(Initialized);
-			Contract.Ensures(Contract.Result<object>() != null);
-			var resolve = _Lifestyle1.Resolve(context, releasePolicy);
-			Contract.Assume(resolve != null, "the resolved instance shouldn't be null");
-			return resolve;
-		}
-	}
+﻿#region license
+
+// Copyright 2004-2011 Castle Project - http://www.castleproject.org/
+// 
+// Licensed under the Apache License, Version 2.0 (the "License");
+// you may not use this file except in compliance with the License.
+// You may obtain a copy of the License at
+// 
+//     http://www.apache.org/licenses/LICENSE-2.0
+// 
+// Unless required by applicable law or agreed to in writing, software
+// distributed under the License is distributed on an "AS IS" BASIS,
+// WITHOUT WARRANTIES OR CONDITIONS OF ANY KIND, either express or implied.
+// See the License for the specific language governing permissions and
+// limitations under the License.
+
+#endregion
+
+using System;
+using System.Diagnostics;
+using System.Diagnostics.CodeAnalysis;
+using System.Diagnostics.Contracts;
+using Castle.Core;
+using Castle.MicroKernel;
+using Castle.MicroKernel.Context;
+using Castle.MicroKernel.Lifestyle;
+using Castle.MicroKernel.Registration;
+using NLog;
+
+namespace Castle.Facilities.AutoTx.Lifestyles
+{
+	/// <summary>
+	/// 	Abstract hybrid lifestyle manager, with two underlying lifestyles
+	/// </summary>
+	/// <typeparam name = "T">Primary lifestyle manager which has its constructor resolved through
+	/// 	the main kernel.</typeparam>
+	public class WrapperResolveLifestyleManager<T> : AbstractLifestyleManager
+		where T : class, ILifestyleManager
+	{
+		private ILogger _Logger;
+
+		private readonly IKernel _LifestyleKernel = new DefaultKernel();
+		protected T _Lifestyle1;
+		private bool _Disposed;
+
+		[ContractPublicPropertyName("Initialized")] private bool _Initialized;
+
+		public bool Initialized
+		{
+			get { return _Initialized; }
+		}
+
+		[ContractInvariantMethod]
+		private void Invariant()
+		{
+			Contract.Invariant(!Initialized || _Lifestyle1 != null);
+		}
+
+		public override void Init(IComponentActivator componentActivator, IKernel kernel, ComponentModel model)
+		{
+			Contract.Ensures(_Lifestyle1 != null);
+			Contract.Ensures(Initialized);
+
+			// check ILoggerFactory is registered
+			if (kernel.HasComponent(typeof(ILoggerFactory)))
+			{
+				// get logger factory instance
+				var loggerFactory = kernel.Resolve<ILoggerFactory>();
+				// create logger
+				_Logger = loggerFactory.Create(typeof(WrapperResolveLifestyleManager<T>));
+			}
+			else
+				_Logger = NullLogger.Instance;
+
+			if (_Logger.IsDebugEnabled)
+				_Logger.DebugFormat("initializing (for component: {0})", model.Service);
+
+			_LifestyleKernel.Register(Component.For<T>().LifeStyle.Transient.Named("T.lifestyle"));
+			kernel.AddChildKernel(_LifestyleKernel);
+
+			try
+			{
+				_Lifestyle1 = _LifestyleKernel.Resolve<T>();
+			}
+			finally
+			{
+				kernel.RemoveChildKernel(_LifestyleKernel);
+			}
+
+			_Lifestyle1.Init(componentActivator, kernel, model);
+
+			base.Init(componentActivator, kernel, model);
+
+			Contract.Assume(_Lifestyle1 != null,
+			                "lifestyle1 can't be null because the Resolve<T> call will throw an exception if a matching service wasn't found");
+
+			_Logger.Debug("initialized");
+
+			_Initialized = true;
+		}
+
+		public override bool Release(object instance)
+		{
+			Contract.Requires(Initialized);
+			return _Lifestyle1.Release(instance);
+		}
+
+		[SuppressMessage("Microsoft.Design", "CA1063:ImplementIDisposableCorrectly",
+			Justification = "I can't make it public and 'sealed'/non inheritable, as I'm overriding it")]
+		public override void Dispose()
+		{
+			Contract.Ensures(!Initialized);
+
+			Dispose(true);
+			GC.SuppressFinalize(this);
+		}
+
+		private void Dispose(bool managed)
+		{
+			Contract.Ensures(!managed || !Initialized);
+
+			if (!managed)
+				return;
+
+			if (_Disposed)
+			{
+				_Logger.Info("repeated call to Dispose. will show stack-trace in debug mode next. this method call is idempotent");
+				if (_Logger.IsInfoEnabled)
+				{
+					_Logger.Info("repeated call to Dispose. will show stack-trace in debug mode next. this method call is idempotent");
+
+				if (_Logger.IsDebugEnabled)
+					_Logger.Debug(new StackTrace().ToString());
+					if (_Logger.IsDebugEnabled)
+						_Logger.Debug(new StackTrace().ToString());
+				}
+
+				_Initialized = false;
+				return;
+			}
+
+			try
+			{
+				_LifestyleKernel.ReleaseComponent(_Lifestyle1);
+				_LifestyleKernel.Dispose();
+				_Lifestyle1 = null;
+			}
+			finally
+			{
+				_Disposed = true;
+				_Initialized = false;
+			}
+		}
+
+		public override object Resolve(CreationContext context, IReleasePolicy releasePolicy)
+		{
+			Contract.Requires(Initialized);
+			Contract.Ensures(Contract.Result<object>() != null);
+			var resolve = _Lifestyle1.Resolve(context, releasePolicy);
+			Contract.Assume(resolve != null, "the resolved instance shouldn't be null");
+			return resolve;
+		}
+	}
 }