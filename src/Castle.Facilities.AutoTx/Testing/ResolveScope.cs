--- conflicted
+++ resolved
@@ -1,118 +1,95 @@
-// Copyright 2004-2011 Castle Project - http://www.castleproject.org/
-// 
-// Licensed under the Apache License, Version 2.0 (the "License");
-// you may not use this file except in compliance with the License.
-// You may obtain a copy of the License at
-// 
-//     http://www.apache.org/licenses/LICENSE-2.0
-// 
-// Unless required by applicable law or agreed to in writing, software
-// distributed under the License is distributed on an "AS IS" BASIS,
-// WITHOUT WARRANTIES OR CONDITIONS OF ANY KIND, either express or implied.
-// See the License for the specific language governing permissions and
-// limitations under the License.
-
-<<<<<<< HEAD
-#endregion
-
-using System;
-using System.Diagnostics.Contracts;
-using Castle.Windsor;
-using NLog;
-
-namespace Castle.Facilities.AutoTx.Testing
-{
-	public class ResolveScope<T> : IDisposable
-		where T : class
-	{
-// ReSharper disable StaticFieldInGenericType
-		private static readonly Logger _Logger = LogManager.GetLogger(
-			string.Format("Castle.Facilities.AutoTx.Testing.ResolveScope<{0}>", typeof (T).Name));
-// ReSharper restore StaticFieldInGenericType
-=======
-namespace Castle.Facilities.AutoTx.Testing
-{
-	using System;
-	using System.Diagnostics.Contracts;
-
-	using Castle.Core.Logging;
-	using Castle.Windsor;
-
-	/// <summary>
-	/// 	A scope usable for deterministically releasing (from Windsor) resources resolved. Important when testing logic
-	/// 	that is dependent on the resource being released.
-	/// </summary>
-	/// <typeparam name = "T"></typeparam>
-	public class ResolveScope<T> : IDisposable
-		where T : class
-	{
-		private readonly ILogger _Logger;
->>>>>>> 7abcc321
-
-		private readonly T _Service;
-		private bool _Disposed;
-		protected readonly IWindsorContainer Container;
-
-		public ResolveScope(IWindsorContainer container)
-		{
-			Contract.Requires(container != null);
-			Contract.Ensures(_Service != null, "or resolve throws");
-
-<<<<<<< HEAD
-			_Logger.Debug("creating");
-=======
-			// check container has a logger factory component
-			var loggerFactory = container.GetService<ILoggerFactory>();
-			_Logger = loggerFactory != null ? loggerFactory.Create(GetType()) : NullLogger.Instance;
-
-			if (_Logger.IsDebugEnabled)
-				_Logger.Debug("creating");
->>>>>>> 7abcc321
-
-			Container = container;
-			_Service = Container.Resolve<T>();
-			Contract.Assume(_Service != null, "by resolve<T>");
-		}
-
-		[ContractInvariantMethod]
-		private void Invariant()
-		{
-			Contract.Invariant(_Service != null);
-		}
-
-		public virtual T Service
-		{
-			get
-			{
-				Contract.Ensures(Contract.Result<T>() != null);
-				return _Service;
-			}
-		}
-
-		public void Dispose()
-		{
-			Dispose(true);
-			GC.SuppressFinalize(this);
-		}
-
-		protected virtual void Dispose(bool managed)
-		{
-			if (_Disposed) return;
-
-			if (!managed)
-				return;
-
-			if (_Logger.IsDebugEnabled)
-				_Logger.Debug("disposing resolve scope");
-
-			try
-			{
-				Container.Release(_Service);
-			}
-			finally
-			{
-				_Disposed = true;
-			}
-		}
-	}
+// Copyright 2004-2011 Castle Project - http://www.castleproject.org/
+// 
+// Licensed under the Apache License, Version 2.0 (the "License");
+// you may not use this file except in compliance with the License.
+// You may obtain a copy of the License at
+// 
+//     http://www.apache.org/licenses/LICENSE-2.0
+// 
+// Unless required by applicable law or agreed to in writing, software
+// distributed under the License is distributed on an "AS IS" BASIS,
+// WITHOUT WARRANTIES OR CONDITIONS OF ANY KIND, either express or implied.
+// See the License for the specific language governing permissions and
+// limitations under the License.
+
+namespace Castle.Facilities.AutoTx.Testing
+{
+	using System;
+	using System.Diagnostics.Contracts;
+
+	using Castle.Core.Logging;
+	using Castle.Windsor;
+
+	/// <summary>
+	/// 	A scope usable for deterministically releasing (from Windsor) resources resolved. Important when testing logic
+	/// 	that is dependent on the resource being released.
+	/// </summary>
+	/// <typeparam name = "T"></typeparam>
+	public class ResolveScope<T> : IDisposable
+		where T : class
+	{
+		private readonly ILogger _Logger;
+
+		private readonly T _Service;
+		private bool _Disposed;
+		protected readonly IWindsorContainer Container;
+
+		public ResolveScope(IWindsorContainer container)
+		{
+			Contract.Requires(container != null);
+			Contract.Ensures(_Service != null, "or resolve throws");
+
+			// check container has a logger factory component
+			var loggerFactory = container.GetService<ILoggerFactory>();
+			_Logger = loggerFactory != null ? loggerFactory.Create(GetType()) : NullLogger.Instance;
+
+			if (_Logger.IsDebugEnabled)
+				_Logger.Debug("creating");
+
+			Container = container;
+			_Service = Container.Resolve<T>();
+			Contract.Assume(_Service != null, "by resolve<T>");
+		}
+
+		[ContractInvariantMethod]
+		private void Invariant()
+		{
+			Contract.Invariant(_Service != null);
+		}
+
+		public virtual T Service
+		{
+			get
+			{
+				Contract.Ensures(Contract.Result<T>() != null);
+				return _Service;
+			}
+		}
+
+		public void Dispose()
+		{
+			Dispose(true);
+			GC.SuppressFinalize(this);
+		}
+
+		protected virtual void Dispose(bool managed)
+		{
+			if (_Disposed) return;
+
+			if (!managed)
+				return;
+
+			if (_Logger.IsDebugEnabled)
+				_Logger.Debug("disposing resolve scope");
+
+			try
+			{
+				Container.Release(_Service);
+			}
+			finally
+			{
+				_Disposed = true;
+			}
+		}
+	}
 }